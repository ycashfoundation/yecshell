use std::collections::HashMap;
use json::{object};

use crate::lightclient::LightClient;
use crate::lightwallet::LightWallet;

pub trait Command {
    fn help(&self) -> String;

    fn short_help(&self) -> String;

    fn exec(&self, _args: &[&str], lightclient: &LightClient) -> String;
}

struct SyncCommand {}
impl Command for SyncCommand {
    fn help(&self) -> String {
        let mut h = vec![];
        h.push("Sync the light client with the server");
        h.push("Usage:");
        h.push("sync");
        h.push("");

        h.join("\n")
    }

    fn short_help(&self) -> String {
        "Download CompactBlocks and sync to the server".to_string()
    }

    fn exec(&self, _args: &[&str], lightclient: &LightClient) -> String {
        match lightclient.do_sync(true) {
            Ok(j) => j.pretty(2),
            Err(e) => e
        }
    }
}

struct EncryptionStatusCommand {}
impl Command for EncryptionStatusCommand {
    fn help(&self) -> String {
        let mut h = vec![];
        h.push("Check if the wallet is encrypted and if it is locked");
        h.push("Usage:");
        h.push("encryptionstatus");
        h.push("");

        h.join("\n")
    }

    fn short_help(&self) -> String {
        "Check if the wallet is encrypted and if it is locked".to_string()
    }

    fn exec(&self, _args: &[&str], lightclient: &LightClient) -> String {
        lightclient.do_encryption_status().pretty(2)
    }
}

struct SyncStatusCommand {}
impl Command for SyncStatusCommand {
    fn help(&self) -> String {
        let mut h = vec![];
        h.push("Get the sync status of the wallet");
        h.push("Usage:");
        h.push("syncstatus");
        h.push("");

        h.join("\n")
    }

    fn short_help(&self) -> String {
        "Get the sync status of the wallet".to_string()
    }

    fn exec(&self, _args: &[&str], lightclient: &LightClient) -> String {
        let status = lightclient.do_scan_status();
        match status.is_syncing {
            false => object!{ "syncing" => "false" },
            true  => object!{ "syncing" => "true",
                              "synced_blocks" => status.synced_blocks,
                              "total_blocks" => status.total_blocks } 
        }.pretty(2)
    }
}

struct RescanCommand {}
impl Command for RescanCommand {
    fn help(&self) -> String {
        let mut h = vec![];
        h.push("Rescan the wallet, rescanning all blocks for new transactions");
        h.push("Usage:");
        h.push("rescan");
        h.push("");
        h.push("This command will download all blocks since the intial block again from the light client server");
        h.push("and attempt to scan each block for transactions belonging to the wallet.");

        h.join("\n")
    }

    fn short_help(&self) -> String {
        "Rescan the wallet, downloading and scanning all blocks and transactions".to_string()
    }

    fn exec(&self, _args: &[&str], lightclient: &LightClient) -> String {
        match lightclient.do_rescan() {
            Ok(j) => j.pretty(2),
            Err(e) => e
        }
    }
}


struct ClearCommand {}
impl Command for ClearCommand {
    fn help(&self) -> String {
        let mut h = vec![];
        h.push("Clear the wallet state, rolling back the wallet to an empty state.");
        h.push("Usage:");
        h.push("clear");
        h.push("");
        h.push("This command will clear all notes, utxos and transactions from the wallet, setting up the wallet to be synced from scratch.");
        
        h.join("\n")
    }

    fn short_help(&self) -> String {
        "Clear the wallet state, rolling back the wallet to an empty state.".to_string()
    }

    fn exec(&self, _args: &[&str], lightclient: &LightClient) -> String {
       lightclient.clear_state();
       
       let result = object!{ "result" => "success" };
       
       result.pretty(2)
    }
}

struct HelpCommand {}
impl Command for HelpCommand {
    fn help(&self) -> String {
        let mut h = vec![];
        h.push("List all available commands");
        h.push("Usage:");
        h.push("help [command_name]");
        h.push("");
        h.push("If no \"command_name\" is specified, a list of all available commands is returned");
        h.push("Example:");
        h.push("help send");
        h.push("");

        h.join("\n")
    }

    fn short_help(&self) -> String {
        "Lists all available commands".to_string()
    }

    fn exec(&self, args: &[&str], _: &LightClient) -> String {
        let mut responses = vec![];

        // Print a list of all commands
        match args.len() {
            0 => {
                responses.push(format!("Available commands:"));
                get_commands().iter().for_each(| (cmd, obj) | {
                    responses.push(format!("{} - {}", cmd, obj.short_help()));
                });

                responses.join("\n")
            },
            1 => {
                match get_commands().get(args[0]) {
                    Some(cmd) => cmd.help(),
                    None => format!("Command {} not found", args[0])
                }
            },
            _ => self.help()
        }
    }
}

struct InfoCommand {}
impl Command for InfoCommand {
    fn help(&self) -> String {
        let mut h = vec![];
        h.push("Get info about the lightwalletd we're connected to");
        h.push("Usage:");
        h.push("info");
        h.push("");

        h.join("\n")
    }

    fn short_help(&self) -> String {
        "Get the lightwalletd server's info".to_string()
    }

    fn exec(&self, _args: &[&str], lightclient: &LightClient) -> String {        
        lightclient.do_info()
    }
}

struct BalanceCommand {}
impl Command for BalanceCommand {
    fn help(&self) -> String {
        let mut h = vec![];
        h.push("Show the current YEC balance in the wallet");
        h.push("Usage:");
        h.push("balance");
        h.push("");
        h.push("Transparent and Shielded balances, along with the addresses they belong to are displayed");

        h.join("\n")
    }

    fn short_help(&self) -> String {
        "Show the current YEC balance in the wallet".to_string()
    }

    fn exec(&self, _args: &[&str], lightclient: &LightClient) -> String {
        match lightclient.do_sync(true) {
            Ok(_) => format!("{}", lightclient.do_balance().pretty(2)),
            Err(e) => e
        }
    }
}


struct AddressCommand {}
impl Command for AddressCommand {
    fn help(&self) -> String {
        let mut h = vec![];
        h.push("List current addresses in the wallet");
        h.push("Usage:");
        h.push("address");
        h.push("");

        h.join("\n")
    }

    fn short_help(&self) -> String {
        "List all addresses in the wallet".to_string()
    }

    fn exec(&self, _args: &[&str], lightclient: &LightClient) -> String {
        format!("{}", lightclient.do_address().pretty(2))
    }
}

struct ExportCommand {}
impl Command for ExportCommand {
    fn help(&self) -> String {
        let mut h = vec![];
        h.push("Export private key for an individual wallet addresses.");
        h.push("Note: To backup the whole wallet, use the 'seed' command insted");
        h.push("Usage:");
        h.push("export [t-address or z-address]");
        h.push("");
        h.push("If no address is passed, private key for all addresses in the wallet are exported.");
        h.push("");
        h.push("Example:");
        h.push("export ytestsapling1x65nq4dgp0qfywgxcwk9n0fvm4fysmapgr2q00p85ju252h6l7mmxu2jg9cqqhtvzd69jwhgv8d");

        h.join("\n")
    }

    fn short_help(&self) -> String {
        "Export private key for wallet addresses".to_string()
    }

    fn exec(&self, args: &[&str], lightclient: &LightClient) -> String {
        if args.len() > 1 {
            return self.help();
        }

        let address = if args.is_empty() { None } else { Some(args[0].to_string()) };
        match lightclient.do_export(address) {
            Ok(j)  => j,
            Err(e) => object!{ "error" => e }
        }.pretty(2)
    }
}

struct EncryptCommand {}
impl Command for EncryptCommand {
    fn help(&self) -> String {
        let mut h = vec![];
        h.push("Encrypt the wallet with a password");
        h.push("Note 1: This will encrypt the seed and the sapling and transparent private keys.");
        h.push("        Use 'unlock' to temporarily unlock the wallet for spending or 'decrypt' ");
        h.push("        to permanatly remove the encryption");
        h.push("Note 2: If you forget the password, the only way to recover the wallet is to restore");
        h.push("        from the seed phrase.");
        h.push("Usage:");
        h.push("encrypt password");
        h.push("");
        h.push("Example:");
        h.push("encrypt my_strong_password");

        h.join("\n")
    }

    fn short_help(&self) -> String {
        "Encrypt the wallet with a password".to_string()
    }

    fn exec(&self, args: &[&str], lightclient: &LightClient) -> String {
        if args.len() != 1 {
            return self.help();
        }

        // Refuse to encrypt if the bip39 bug has not been fixed
        use crate::lightwallet::bugs::BugBip39Derivation;
        if BugBip39Derivation::has_bug(lightclient) {
            let mut h = vec![];
            h.push("It looks like your wallet has the bip39bug. Please run 'fixbip39bug' to fix it");
            h.push("before encrypting your wallet.");
            h.push("ERROR: Cannot encrypt while wallet has the bip39bug.");
            return h.join("\n");
        }

        let passwd = args[0].to_string();

        match lightclient.wallet.write().unwrap().encrypt(passwd) {
            Ok(_)  => object!{ "result" => "success" },
            Err(e) => object!{
                "result" => "error",
                "error"  => e.to_string()
            }
        }.pretty(2)
    }
}

struct DecryptCommand {}
impl Command for DecryptCommand {
    fn help(&self) -> String {
        let mut h = vec![];
        h.push("Completely remove wallet encryption, storing the wallet in plaintext on disk");
        h.push("Note 1: This will decrypt the seed and the sapling and transparent private keys and store them on disk.");
        h.push("        Use 'unlock' to temporarily unlock the wallet for spending");
        h.push("Note 2: If you've forgotten the password, the only way to recover the wallet is to restore");
        h.push("        from the seed phrase.");
        h.push("Usage:");
        h.push("decrypt password");
        h.push("");
        h.push("Example:");
        h.push("decrypt my_strong_password");

        h.join("\n")
    }

    fn short_help(&self) -> String {
        "Completely remove wallet encryption".to_string()
    }

    fn exec(&self, args: &[&str], lightclient: &LightClient) -> String {
        if args.len() != 1 {
            return self.help();
        }

        let passwd = args[0].to_string();

        match lightclient.wallet.write().unwrap().remove_encryption(passwd) {
            Ok(_)  => object!{ "result" => "success" },
            Err(e) => object!{
                "result" => "error",
                "error"  => e.to_string()
            }
        }.pretty(2)
    }
}


struct UnlockCommand {}
impl Command for UnlockCommand {
    fn help(&self) -> String {
        let mut h = vec![];
        h.push("Unlock the wallet's encryption in memory, allowing spending from this wallet.");
        h.push("Note 1: This will decrypt spending keys in memory only. The wallet remains encrypted on disk");
        h.push("        Use 'decrypt' to remove the encryption permanatly.");
        h.push("Note 2: If you've forgotten the password, the only way to recover the wallet is to restore");
        h.push("        from the seed phrase.");
        h.push("Usage:");
        h.push("unlock password");
        h.push("");
        h.push("Example:");
        h.push("unlock my_strong_password");

        h.join("\n")
    }

    fn short_help(&self) -> String {
        "Unlock wallet encryption for spending".to_string()
    }

    fn exec(&self, args: &[&str], lightclient: &LightClient) -> String {
        if args.len() != 1 {
            return self.help();
        }

        let passwd = args[0].to_string();

        match lightclient.wallet.write().unwrap().unlock(passwd) {
            Ok(_)  => object!{ "result" => "success" },
            Err(e) => object!{
                "result" => "error",
                "error"  => e.to_string()
            }
        }.pretty(2)
    }
}


struct LockCommand {}
impl Command for LockCommand {
    fn help(&self) -> String {
        let mut h = vec![];
        h.push("Lock a wallet that's been temporarily unlocked. You should already have encryption enabled.");
        h.push("Note 1: This will remove all spending keys from memory. The wallet remains encrypted on disk");
        h.push("Note 2: If you've forgotten the password, the only way to recover the wallet is to restore");
        h.push("        from the seed phrase.");
        h.push("Usage:");
        h.push("lock");
        h.push("");
        h.push("Example:");
        h.push("lock");

        h.join("\n")
    }

    fn short_help(&self) -> String {
        "Lock a wallet that's been temporarily unlocked".to_string()
    }

    fn exec(&self, args: &[&str], lightclient: &LightClient) -> String {
        if args.len() != 0 {
            let mut h = vec![];
            h.push("Extra arguments to lock. Did you mean 'encrypt'?");
            h.push("");
            
            return format!("{}\n{}", h.join("\n"), self.help());
        }

        match lightclient.wallet.write().unwrap().lock() {
            Ok(_)  => object!{ "result" => "success" },
            Err(e) => object!{
                "result" => "error",
                "error"  => e.to_string()
            }
        }.pretty(2)
    }
}


struct SendCommand {}
impl Command for SendCommand {
    fn help(&self) -> String {
        let mut h = vec![];
<<<<<<< HEAD
        h.push("Send YEC to a given address");
=======
        h.push("Send ZEC to a given address(es)");
>>>>>>> 9451de8f
        h.push("Usage:");
        h.push("send <address> <amount in zatoshis> \"optional_memo\"");
        h.push("OR");
        h.push("send '[{'address': <address>, 'amount': <amount in zatoshis>, 'memo': <optional memo>}, ...]'");
        h.push("");
        h.push("NOTE: The fee required to send this transaction (currently ZEC 0.0001) is additionally detected from your balance.");
        h.push("Example:");
        h.push("send ytestsapling1x65nq4dgp0qfywgxcwk9n0fvm4fysmapgr2q00p85ju252h6l7mmxu2jg9cqqhtvzd69jwhgv8d 200000 \"Hello from the command line\"");
        h.push("");

        h.join("\n")
    }

    fn short_help(&self) -> String {
        "Send YEC to the given address".to_string()
    }

    fn exec(&self, args: &[&str], lightclient: &LightClient) -> String {
        // Parse the args. There are two argument types.
        // 1 - A set of 2(+1 optional) arguments for a single address send representing address, value, memo?
        // 2 - A single argument in the form of a JSON string that is "[{address: address, value: value, memo: memo},...]"

        // 1 - Destination address. T or Z address
        if args.len() < 1 || args.len() > 3 {
            return self.help();
        }

        // Check for a single argument that can be parsed as JSON
        let send_args = if args.len() == 1 {
            let arg_list = args[0];

            let json_args = match json::parse(&arg_list) {
                Ok(j)  => j,
                Err(e) => {
                    let es = format!("Couldn't understand JSON: {}", e);
                    return format!("{}\n{}", es, self.help());
                }
            };

            if !json_args.is_array() {
                return format!("Couldn't parse argument as array\n{}", self.help());
            }

            let maybe_send_args = json_args.members().map( |j| {
                if !j.has_key("address") || !j.has_key("amount") {
                    Err(format!("Need 'address' and 'amount'\n"))
                } else {
                    Ok((j["address"].as_str().unwrap().to_string().clone(), j["amount"].as_u64().unwrap(), j["memo"].as_str().map(|s| s.to_string().clone())))
                }
            }).collect::<Result<Vec<(String, u64, Option<String>)>, String>>();

            match maybe_send_args {
                Ok(a) => a.clone(),
                Err(s) => { return format!("Error: {}\n{}", s, self.help()); }
            }
        } else if args.len() == 2 || args.len() == 3 {
            let address = args[0].to_string();

            // Make sure we can parse the amount
            let value = match args[1].parse::<u64>() {
                Ok(amt) => amt,
                Err(e)  => {
                    return format!("Couldn't parse amount: {}", e);
                }
            };

            let memo = if args.len() == 3 { Some(args[2].to_string()) } else { None };

            // Memo has to be None if not sending to a shileded address
            if memo.is_some() && !LightWallet::is_shielded_address(&address, &lightclient.config) {
                return format!("Can't send a memo to the non-shielded address {}", address);
            }
            
            vec![(args[0].to_string(), value, memo)]
        } else {
            return self.help()
        };

        match lightclient.do_sync(true) {
            Ok(_) => {
                // Convert to the right format. String -> &str.
                let tos = send_args.iter().map(|(a, v, m)| (a.as_str(), *v, m.clone()) ).collect::<Vec<_>>();
                match lightclient.do_send(tos) {
                    Ok(txid) => { object!{ "txid" => txid } },
                    Err(e)   => { object!{ "error" => e } }
                }.pretty(2)
            },
            Err(e) => e
        }
    }
}

struct SaveCommand {}
impl Command for SaveCommand {
    fn help(&self) -> String {
        let mut h = vec![];
        h.push("Save the wallet to disk");
        h.push("Usage:");
        h.push("save");
        h.push("");
        h.push("The wallet is saved to disk. The wallet is periodically saved to disk (and also saved upon exit)");
        h.push("but you can use this command to explicitly save it to disk");

        h.join("\n")
    }

    fn short_help(&self) -> String {
        "Save wallet file to disk".to_string()
    }

    fn exec(&self, _args: &[&str], lightclient: &LightClient) -> String {
        match lightclient.do_save() {
            Ok(_) => {
                let r = object!{ "result" => "success" };
                r.pretty(2)
            },
            Err(e) => {
                let r = object!{ 
                    "result" => "error",
                    "error" => e 
                };
                r.pretty(2)
            }
        }
    }
}

struct SeedCommand {}
impl Command for SeedCommand {
    fn help(&self) -> String {
        let mut h = vec![];
        h.push("Show the wallet's seed phrase");
        h.push("Usage:");
        h.push("seed");
        h.push("");
        h.push("Your wallet is entirely recoverable from the seed phrase. Please save it carefully and don't share it with anyone");

        h.join("\n")
    }

    fn short_help(&self) -> String {
        "Display the seed phrase".to_string()
    }

    fn exec(&self, _args: &[&str], lightclient: &LightClient) -> String {
        match lightclient.do_seed_phrase() {
            Ok(j)  => j,
            Err(e) => object!{ "error" => e }
        }.pretty(2)
    }
}

struct TransactionsCommand {}
impl Command for TransactionsCommand {
    fn help(&self)  -> String {
        let mut h = vec![];
        h.push("List all incoming and outgoing transactions from this wallet");
        h.push("Usage:");
        h.push("list");
        h.push("");

        h.join("\n")
    }

    fn short_help(&self) -> String {
        "List all transactions in the wallet".to_string()
    }

    fn exec(&self, _args: &[&str], lightclient: &LightClient) -> String {
        match lightclient.do_sync(true) {
            Ok(_) => {
                format!("{}", lightclient.do_list_transactions().pretty(2))
            },
            Err(e) => e
        }
    }
}

struct HeightCommand {}
impl Command for HeightCommand {
    fn help(&self)  -> String {
        let mut h = vec![];
        h.push("Get the latest block height that the wallet is at.");
        h.push("Usage:");
        h.push("height [do_sync = true | false]");
        h.push("");
        h.push("Pass 'true' (default) to sync to the server to get the latest block height. Pass 'false' to get the latest height in the wallet without checking with the server.");

        h.join("\n")
    }

    fn short_help(&self) -> String {
        "Get the latest block height that the wallet is at".to_string()
    }

    fn exec(&self, args: &[&str], lightclient: &LightClient) -> String {
        if args.len() > 1 {
            return format!("Didn't understand arguments\n{}", self.help());
        }

        if args.len() == 0 || (args.len() == 1 && args[0].trim() == "true") {
            match lightclient.do_sync(true) {
                Ok(_) => format!("{}", object! { "height" => lightclient.last_scanned_height()}.pretty(2)),
                Err(e) => e
            }
        } else {
            format!("{}", object! { "height" => lightclient.last_scanned_height()}.pretty(2))
        }
    }
}


struct NewAddressCommand {}
impl Command for NewAddressCommand {
    fn help(&self)  -> String {
        let mut h = vec![];
        h.push("Create a new address in this wallet");
        h.push("Usage:");
        h.push("new [z | t]");
        h.push("");
        h.push("Example:");
        h.push("To create a new z address:");
        h.push("new z");
        h.join("\n")
    }

    fn short_help(&self) -> String {
        "Create a new address in this wallet".to_string()
    }

    fn exec(&self, args: &[&str], lightclient: &LightClient) -> String {
        if args.len() != 1 {
            return format!("No address type specified\n{}", self.help());
        }

        match lightclient.do_new_address(args[0]) {
            Ok(j)  => j,
            Err(e) => object!{ "error" => e }
        }.pretty(2)
    }
}

struct NotesCommand {}
impl Command for NotesCommand {
    fn help(&self)  -> String {
        let mut h = vec![];
        h.push("Show all sapling notes and utxos in this wallet");
        h.push("Usage:");
        h.push("notes [all]");
        h.push("");
        h.push("If you supply the \"all\" parameter, all previously spent sapling notes and spent utxos are also included");

        h.join("\n")
    }

    fn short_help(&self) -> String {
        "List all sapling notes and utxos in the wallet".to_string()
    }

    fn exec(&self, args: &[&str], lightclient: &LightClient) -> String {
        // Parse the args. 
        if args.len() > 1 {
            return self.short_help();
        }

        // Make sure we can parse the amount
        let all_notes = if args.len() == 1 {
            match args[0] {
                "all" => true,
                a     => return format!("Invalid argument \"{}\". Specify 'all' to include unspent notes", a)
            }
        } else {
            false
        };

        match lightclient.do_sync(true) {
            Ok(_) => {
                format!("{}", lightclient.do_list_notes(all_notes).pretty(2))
            },
            Err(e) => e
        }
    }
}


struct QuitCommand {}
impl Command for QuitCommand {
    fn help(&self)  -> String {
        let mut h = vec![];
        h.push("Save the wallet to disk and quit");
        h.push("Usage:");
        h.push("quit");
        h.push("");

        h.join("\n")
    }

    fn short_help(&self) -> String {
        "Quit the lightwallet, saving state to disk".to_string()
    }

    fn exec(&self, _args: &[&str], lightclient: &LightClient) -> String {
        match lightclient.do_save() {
            Ok(_) => {"".to_string()},
            Err(e) => e
        }
    }
}

pub fn get_commands() -> Box<HashMap<String, Box<dyn Command>>> {
    let mut map: HashMap<String, Box<dyn Command>> = HashMap::new();

    map.insert("sync".to_string(),              Box::new(SyncCommand{}));
    map.insert("syncstatus".to_string(),        Box::new(SyncStatusCommand{}));
    map.insert("encryptionstatus".to_string(),  Box::new(EncryptionStatusCommand{}));
    map.insert("rescan".to_string(),            Box::new(RescanCommand{}));
    map.insert("clear".to_string(),             Box::new(ClearCommand{}));
    map.insert("help".to_string(),              Box::new(HelpCommand{}));
    map.insert("balance".to_string(),           Box::new(BalanceCommand{}));
    map.insert("addresses".to_string(),         Box::new(AddressCommand{}));
    map.insert("height".to_string(),            Box::new(HeightCommand{}));
    map.insert("export".to_string(),            Box::new(ExportCommand{}));
    map.insert("info".to_string(),              Box::new(InfoCommand{}));
    map.insert("send".to_string(),              Box::new(SendCommand{}));
    map.insert("save".to_string(),              Box::new(SaveCommand{}));
    map.insert("quit".to_string(),              Box::new(QuitCommand{}));
    map.insert("list".to_string(),              Box::new(TransactionsCommand{}));
    map.insert("notes".to_string(),             Box::new(NotesCommand{}));
    map.insert("new".to_string(),               Box::new(NewAddressCommand{}));
    map.insert("seed".to_string(),              Box::new(SeedCommand{}));
    map.insert("encrypt".to_string(),           Box::new(EncryptCommand{}));
    map.insert("decrypt".to_string(),           Box::new(DecryptCommand{}));
    map.insert("unlock".to_string(),            Box::new(UnlockCommand{}));
    map.insert("lock".to_string(),              Box::new(LockCommand{}));

    Box::new(map)
}

pub fn do_user_command(cmd: &str, args: &Vec<&str>, lightclient: &LightClient) -> String {
    match get_commands().get(&cmd.to_ascii_lowercase()) {
        Some(cmd) => cmd.exec(args, lightclient),
        None      => format!("Unknown command : {}. Type 'help' for a list of commands", cmd)
    }
}




#[cfg(test)]
pub mod tests {
    use lazy_static::lazy_static;
    use super::do_user_command;
    use crate::lightclient::{LightClient};

    lazy_static!{
        static ref TEST_SEED: String = "youth strong sweet gorilla hammer unhappy congress stamp left stereo riot salute road tag clean toilet artefact fork certain leopard entire civil degree wonder".to_string();
    }

    #[test]
    pub fn test_command_caseinsensitive() {
        let lc = LightClient::unconnected(TEST_SEED.to_string(), None).unwrap();

        assert_eq!(do_user_command("addresses", &vec![], &lc),
                   do_user_command("AddReSSeS", &vec![], &lc));
                assert_eq!(do_user_command("addresses", &vec![], &lc),
                   do_user_command("Addresses", &vec![], &lc));
    }

    #[test]
    pub fn test_nosync_commands() {
        // The following commands should run 
    }
}<|MERGE_RESOLUTION|>--- conflicted
+++ resolved
@@ -458,11 +458,7 @@
 impl Command for SendCommand {
     fn help(&self) -> String {
         let mut h = vec![];
-<<<<<<< HEAD
         h.push("Send YEC to a given address");
-=======
-        h.push("Send ZEC to a given address(es)");
->>>>>>> 9451de8f
         h.push("Usage:");
         h.push("send <address> <amount in zatoshis> \"optional_memo\"");
         h.push("OR");
