use crate::lightwallet::LightWallet;

use rand::{rngs::OsRng, seq::SliceRandom};

use std::sync::{Arc, RwLock, Mutex};
use std::sync::atomic::{AtomicU64, AtomicI32, AtomicUsize, Ordering};
use std::path::{Path, PathBuf};
use std::fs::File;
use std::collections::HashMap;
use std::io;
use std::io::prelude::*;
use std::io::{BufReader, BufWriter, Error, ErrorKind};

use protobuf::parse_from_bytes;

use json::{object, array, JsonValue};
use zcash_primitives::transaction::{TxId, Transaction};
use zcash_client_backend::{
    constants::testnet, constants::mainnet, constants::regtest, encoding::encode_payment_address,
};

use log::{info, warn, error, LevelFilter};
use log4rs::append::rolling_file::RollingFileAppender;
use log4rs::encode::pattern::PatternEncoder;
use log4rs::config::{Appender, Config, Root};
use log4rs::filter::threshold::ThresholdFilter;
use log4rs::append::rolling_file::policy::compound::{
    CompoundPolicy,
    trigger::size::SizeTrigger,
    roll::fixed_window::FixedWindowRoller,
};

use crate::grpc_client::{BlockId};
use crate::grpcconnector::{self, *};
use crate::SaplingParams;
use crate::ANCHOR_OFFSET;

mod checkpoints;

pub const DEFAULT_SERVER: &str = "https://lightwalletd.ycash.xyz:443";
pub const WALLET_NAME: &str    = "lite_wallet.dat";
pub const LOGFILE_NAME: &str   = "lite_debug.log";

#[derive(Clone, Debug)]
pub struct WalletStatus {
    pub is_syncing: bool,
    pub total_blocks: u64,
    pub synced_blocks: u64,
}

impl WalletStatus {
    pub fn new() -> Self {
        WalletStatus {
            is_syncing: false,
            total_blocks: 0,
            synced_blocks: 0
        }
    }
}

#[derive(Clone, Debug)]
pub struct LightClientConfig {
    pub server                      : http::Uri,
    pub chain_name                  : String,
    pub sapling_activation_height   : u64,
    pub consensus_branch_id         : String,
    pub anchor_offset               : u32,
    pub no_cert_verification        : bool,
    pub data_dir                    : Option<String>
}

impl LightClientConfig {

    // Create an unconnected (to any server) config to test for local wallet etc...
    pub fn create_unconnected(chain_name: String, dir: Option<String>) -> LightClientConfig {
        LightClientConfig {
            server                      : http::Uri::default(),
            chain_name                  : chain_name,
            sapling_activation_height   : 0,
            consensus_branch_id         : "".to_string(),
            anchor_offset               : ANCHOR_OFFSET,
            no_cert_verification        : false,
            data_dir                    : dir,
        }
    }

    pub fn create(server: http::Uri, dangerous: bool) -> io::Result<(LightClientConfig, u64)> {
        use std::net::ToSocketAddrs;
        // Test for a connection first
        format!("{}:{}", server.host().unwrap(), server.port_part().unwrap())
            .to_socket_addrs()?
            .next()
            .ok_or(std::io::Error::new(ErrorKind::ConnectionRefused, "Couldn't resolve server!"))?;

        // Do a getinfo first, before opening the wallet
        let info = grpcconnector::get_info(server.clone(), dangerous)
            .map_err(|e| std::io::Error::new(ErrorKind::ConnectionRefused, e))?;

        // Create a Light Client Config
        let config = LightClientConfig {
            server,
            chain_name                  : info.chain_name,
            sapling_activation_height   : info.sapling_activation_height,
            consensus_branch_id         : info.consensus_branch_id,
            anchor_offset               : ANCHOR_OFFSET,
            no_cert_verification        : dangerous,
            data_dir                    : None,
        };

        Ok((config, info.block_height))
    }


    /// Build the Logging config
    pub fn get_log_config(&self) -> io::Result<Config> {
        let window_size = 3; // log0, log1, log2
        let fixed_window_roller =
<<<<<<< HEAD
            FixedWindowRoller::builder().build("lite_debug_log{}",window_size).unwrap();
=======
            FixedWindowRoller::builder().build("zecwallet-light-wallet-log{}",window_size).unwrap();
>>>>>>> 4f946da7
        let size_limit = 5 * 1024 * 1024; // 5MB as max log file size to roll
        let size_trigger = SizeTrigger::new(size_limit);
        let compound_policy = CompoundPolicy::new(Box::new(size_trigger),Box::new(fixed_window_roller));

        Config::builder()
            .appender(
                Appender::builder()
                    .filter(Box::new(ThresholdFilter::new(LevelFilter::Info)))
                    .build(
                        "logfile",
                        Box::new(
                            RollingFileAppender::builder()
                                .encoder(Box::new(PatternEncoder::new("{d} {l}::{m}{n}")))
                                .build(self.get_log_path(), Box::new(compound_policy))?,
                        ),
                    ),
            )
            .build(
                Root::builder()
                    .appender("logfile")
                    .build(LevelFilter::Debug),
            )
            .map_err(|e|Error::new(ErrorKind::Other, format!("{}", e)))
    }

    pub fn get_zcash_data_path(&self) -> Box<Path> {
        let mut zcash_data_location; 
        if self.data_dir.is_some() {
            zcash_data_location = PathBuf::from(&self.data_dir.as_ref().unwrap());
        } else {
            if cfg!(target_os="macos") || cfg!(target_os="windows") {
                zcash_data_location = dirs::data_dir().expect("Couldn't determine app data directory!");
                zcash_data_location.push("Ycash");
            } else {
                zcash_data_location = dirs::home_dir().expect("Couldn't determine home directory!");
                zcash_data_location.push(".ycash");
            };

            match &self.chain_name[..] {
                "main" => {},
                "test" => zcash_data_location.push("testnet3"),
                "regtest" => zcash_data_location.push("regtest"),
                c         => panic!("Unknown chain {}", c),
            };
        }

        // Create directory if it doesn't exist
        match std::fs::create_dir_all(zcash_data_location.clone()) {
            Ok(_) => zcash_data_location.into_boxed_path(),
            Err(e) => {
                eprintln!("Couldn't create zcash directory!\n{}", e);
                panic!("Couldn't create zcash directory!");
            }
        }
    }

    pub fn get_wallet_path(&self) -> Box<Path> {
        let mut wallet_location = self.get_zcash_data_path().into_path_buf();
        wallet_location.push(WALLET_NAME);
        
        wallet_location.into_boxed_path()
    }

    pub fn wallet_exists(&self) -> bool {
        return self.get_wallet_path().exists()
    }

    pub fn get_log_path(&self) -> Box<Path> {
        let mut log_path = self.get_zcash_data_path().into_path_buf();
        log_path.push(LOGFILE_NAME);

        log_path.into_boxed_path()
    }

    pub fn get_initial_state(&self, height: u64) -> Option<(u64, &str, &str)> {
        checkpoints::get_closest_checkpoint(&self.chain_name, height)
    }

    pub fn get_server_or_default(server: Option<String>) -> http::Uri {
        match server {
            Some(s) => {
                let mut s = if s.starts_with("http") {s} else { "http://".to_string() + &s};
                let uri: http::Uri = s.parse().unwrap();
                if uri.port_part().is_none() {
                    s = s + ":443";
                }
                s
            }
            None    => DEFAULT_SERVER.to_string()
        }.parse().unwrap()
    }

    pub fn get_coin_type(&self) -> u32 {
        match &self.chain_name[..] {
            "main"    => mainnet::COIN_TYPE,
            "test"    => testnet::COIN_TYPE,
            "regtest" => regtest::COIN_TYPE,
            c         => panic!("Unknown chain {}", c)
        }
    }

    pub fn hrp_sapling_address(&self) -> &str {
        match &self.chain_name[..] {
            "main"    => mainnet::HRP_SAPLING_PAYMENT_ADDRESS,
            "test"    => testnet::HRP_SAPLING_PAYMENT_ADDRESS,
            "regtest" => regtest::HRP_SAPLING_PAYMENT_ADDRESS,
            c         => panic!("Unknown chain {}", c)
        }
    }

    pub fn hrp_sapling_private_key(&self) -> &str {
        match &self.chain_name[..] {
            "main"    => mainnet::HRP_SAPLING_EXTENDED_SPENDING_KEY,
            "test"    => testnet::HRP_SAPLING_EXTENDED_SPENDING_KEY,
            "regtest" => regtest::HRP_SAPLING_EXTENDED_SPENDING_KEY,
            c         => panic!("Unknown chain {}", c)
        }
    }

    pub fn base58_pubkey_address(&self) -> [u8; 2] {
        match &self.chain_name[..] {
            "main"    => mainnet::B58_PUBKEY_ADDRESS_PREFIX,
            "test"    => testnet::B58_PUBKEY_ADDRESS_PREFIX,
            "regtest" => regtest::B58_PUBKEY_ADDRESS_PREFIX,
            c         => panic!("Unknown chain {}", c)
        }
    }


    pub fn base58_script_address(&self) -> [u8; 2] {
        match &self.chain_name[..] {
            "main"    => mainnet::B58_SCRIPT_ADDRESS_PREFIX,
            "test"    => testnet::B58_SCRIPT_ADDRESS_PREFIX,
            "regtest" => regtest::B58_SCRIPT_ADDRESS_PREFIX,
            c         => panic!("Unknown chain {}", c)
        }
    }

    pub fn base58_secretkey_prefix(&self) -> [u8; 1] {
        match &self.chain_name[..] {
            "main"    => [0x80],
            "test"    => [0xEF],
            "regtest" => [0xEF],
            c         => panic!("Unknown chain {}", c)
        }
    }
}

pub struct LightClient {
    pub wallet          : Arc<RwLock<LightWallet>>,

    pub config          : LightClientConfig,

    // zcash-params
    pub sapling_output  : Vec<u8>,
    pub sapling_spend   : Vec<u8>,

    sync_lock           : Mutex<()>,
    sync_status         : Arc<RwLock<WalletStatus>>, // The current syncing status of the Wallet.
}

impl LightClient {
    
    pub fn set_wallet_initial_state(&self, height: u64) {
        use std::convert::TryInto;

        let state = self.config.get_initial_state(height);

        match state {
            Some((height, hash, tree)) => self.wallet.read().unwrap().set_initial_block(height.try_into().unwrap(), hash, tree),
            _ => true,
        };
    }

    fn read_sapling_params(&mut self) {
        // Read Sapling Params
        self.sapling_output.extend_from_slice(SaplingParams::get("sapling-output.params").unwrap().as_ref());
        self.sapling_spend.extend_from_slice(SaplingParams::get("sapling-spend.params").unwrap().as_ref());

    }

    /// Method to create a test-only version of the LightClient
    #[allow(dead_code)]
    pub fn unconnected(seed_phrase: String, dir: Option<String>) -> io::Result<Self> {
        let config = LightClientConfig::create_unconnected("test".to_string(), dir);
        let mut l = LightClient {
                wallet          : Arc::new(RwLock::new(LightWallet::new(Some(seed_phrase), &config, 0)?)),
                config          : config.clone(),
                sapling_output  : vec![], 
                sapling_spend   : vec![],
                sync_lock       : Mutex::new(()),
                sync_status     : Arc::new(RwLock::new(WalletStatus::new())),
            };

        l.set_wallet_initial_state(0);
        l.read_sapling_params();

        info!("Created new wallet!");
        info!("Created LightClient to {}", &config.server);

        Ok(l)
    }

    /// Create a brand new wallet with a new seed phrase. Will fail if a wallet file 
    /// already exists on disk
    pub fn new(config: &LightClientConfig, latest_block: u64) -> io::Result<Self> {
        if config.wallet_exists() {
            return Err(Error::new(ErrorKind::AlreadyExists,
                    "Cannot create a new wallet from seed, because a wallet already exists"));
        }

        let mut l = LightClient {
                wallet          : Arc::new(RwLock::new(LightWallet::new(None, config, latest_block)?)),
                config          : config.clone(),
                sapling_output  : vec![], 
                sapling_spend   : vec![],
                sync_lock       : Mutex::new(()),
                sync_status     : Arc::new(RwLock::new(WalletStatus::new())),
            };

        l.set_wallet_initial_state(latest_block);
        l.read_sapling_params();

        info!("Created new wallet with a new seed!");
        info!("Created LightClient to {}", &config.server);

        Ok(l)
    }

    pub fn new_from_phrase(seed_phrase: String, config: &LightClientConfig, birthday: u64) -> io::Result<Self> {
        if config.wallet_exists() {
            return Err(Error::new(ErrorKind::AlreadyExists,
                    "Cannot create a new wallet from seed, because a wallet already exists"));
        }

        let mut l = LightClient {
                wallet          : Arc::new(RwLock::new(LightWallet::new(Some(seed_phrase), config, birthday)?)),
                config          : config.clone(),
                sapling_output  : vec![], 
                sapling_spend   : vec![],
                sync_lock       : Mutex::new(()),
                sync_status     : Arc::new(RwLock::new(WalletStatus::new())),
            };

        println!("Setting birthday to {}", birthday);
        l.set_wallet_initial_state(birthday);
        l.read_sapling_params();

        info!("Created new wallet!");
        info!("Created LightClient to {}", &config.server);

        Ok(l)
    }

    pub fn read_from_disk(config: &LightClientConfig) -> io::Result<Self> {
        if !config.wallet_exists() {
            return Err(Error::new(ErrorKind::AlreadyExists,
                    format!("Cannot read wallet. No file at {}", config.get_wallet_path().display())));
        }

        let mut file_buffer = BufReader::new(File::open(config.get_wallet_path())?);
            
        let wallet = LightWallet::read(&mut file_buffer, config)?;
        let mut lc = LightClient {
            wallet          : Arc::new(RwLock::new(wallet)),
            config          : config.clone(),
            sapling_output  : vec![], 
            sapling_spend   : vec![],
            sync_lock       : Mutex::new(()),
            sync_status     : Arc::new(RwLock::new(WalletStatus::new())),
        };

        lc.read_sapling_params();

        info!("Read wallet with birthday {}", lc.wallet.read().unwrap().get_first_tx_block());
        info!("Created LightClient to {}", &config.server);

        if crate::lightwallet::bugs::BugBip39Derivation::has_bug(&lc) {
            let m = format!("WARNING!!!\nYour wallet has a bip39derivation bug that's showing incorrect addresses.\nPlease run 'fixbip39bug' to automatically fix the address derivation in your wallet!\nPlease see: https://github.com/adityapk00/zecwallet-light-cli/blob/master/bip39bug.md");
             info!("{}", m);
             println!("{}", m);
        }

        Ok(lc)
    }

    pub fn init_logging(&self) -> io::Result<()> {
        // Configure logging first.
        let log_config = self.config.get_log_config()?;
        log4rs::init_config(log_config).map_err(|e| {
            std::io::Error::new(ErrorKind::Other, e)
        })?;

        Ok(())
    }

    pub fn attempt_recover_seed(config: &LightClientConfig) -> Result<String, String> {
        use std::io::prelude::*;
        use byteorder::{LittleEndian, ReadBytesExt,};
        use bip39::{Mnemonic, Language};
        use zcash_primitives::serialize::Vector;

        let mut reader = BufReader::new(File::open(config.get_wallet_path()).unwrap());
        let version = reader.read_u64::<LittleEndian>().unwrap();
        println!("Reading wallet version {}", version);

        let encrypted = if version >= 4 {
            reader.read_u8().unwrap() > 0
        } else {
            false
        };

        if encrypted {
            return Err("The wallet is encrypted!".to_string());
        }

        let mut enc_seed = [0u8; 48];
        if version >= 4 {
            reader.read_exact(&mut enc_seed).unwrap();
        }

        let _nonce = if version >= 4 {
            Vector::read(&mut reader, |r| r.read_u8()).unwrap()
        } else {
            vec![]
        };

        // Seed
        let mut seed_bytes = [0u8; 32];
        reader.read_exact(&mut seed_bytes).unwrap();

        let phrase = Mnemonic::from_entropy(&seed_bytes, Language::English,).unwrap().phrase().to_string();

        Ok(phrase)
    }


    pub fn last_scanned_height(&self) -> u64 {
        self.wallet.read().unwrap().last_scanned_height() as u64
    }

    // Export private keys
    pub fn do_export(&self, addr: Option<String>) -> Result<JsonValue, &str> {
        if !self.wallet.read().unwrap().is_unlocked_for_spending() {
            error!("Wallet is locked");
            return Err("Wallet is locked");
        }

        // Clone address so it can be moved into the closure
        let address = addr.clone();
        let wallet = self.wallet.read().unwrap();
        // Go over all z addresses
        let z_keys = wallet.get_z_private_keys().iter()
            .filter( move |(addr, _)| address.is_none() || address.as_ref() == Some(addr))
            .map( |(addr, pk)|
                object!{
                    "address"     => addr.clone(),
                    "private_key" => pk.clone()
                }
            ).collect::<Vec<JsonValue>>();

        // Clone address so it can be moved into the closure
        let address = addr.clone();

        // Go over all t addresses
        let t_keys = wallet.get_t_secret_keys().iter()
            .filter( move |(addr, _)| address.is_none() || address.as_ref() == Some(addr))
            .map( |(addr, sk)|
                object!{
                    "address"     => addr.clone(),
                    "private_key" => sk.clone(),
                }
            ).collect::<Vec<JsonValue>>();

        let mut all_keys = vec![];
        all_keys.extend_from_slice(&z_keys);
        all_keys.extend_from_slice(&t_keys);

        Ok(all_keys.into())
    }

    pub fn do_address(&self) -> JsonValue {
        let wallet = self.wallet.read().unwrap();

        // Collect z addresses
        let z_addresses = wallet.zaddress.read().unwrap().iter().map( |ad| {
            encode_payment_address(self.config.hrp_sapling_address(), &ad)
        }).collect::<Vec<String>>();

        // Collect t addresses
        let t_addresses = wallet.taddresses.read().unwrap().iter().map( |a| a.clone() )
                            .collect::<Vec<String>>();

        object!{
            "z_addresses" => z_addresses,
            "t_addresses" => t_addresses,
        }
    }

    pub fn do_balance(&self) -> JsonValue {
        let wallet = self.wallet.read().unwrap();

        // Collect z addresses
        let z_addresses = wallet.zaddress.read().unwrap().iter().map( |ad| {
            let address = encode_payment_address(self.config.hrp_sapling_address(), &ad);
            object!{
                "address" => address.clone(),
                "zbalance" => wallet.zbalance(Some(address.clone())),
                "verified_zbalance" => wallet.verified_zbalance(Some(address)),
            }
        }).collect::<Vec<JsonValue>>();

        // Collect t addresses
        let t_addresses = wallet.taddresses.read().unwrap().iter().map( |address| {
            // Get the balance for this address
            let balance = wallet.tbalance(Some(address.clone()));
            
            object!{
                "address" => address.clone(),
                "balance" => balance,
            }
        }).collect::<Vec<JsonValue>>();

        object!{
            "zbalance"           => wallet.zbalance(None),
            "verified_zbalance"  => wallet.verified_zbalance(None),
            "tbalance"           => wallet.tbalance(None),
            "z_addresses"        => z_addresses,
            "t_addresses"        => t_addresses,
        }
    }

    pub fn do_save(&self) -> Result<(), String> {        
        // If the wallet is encrypted but unlocked, lock it again.
        {
            let mut wallet = self.wallet.write().unwrap();
            if wallet.is_encrypted() && wallet.is_unlocked_for_spending() {
                match wallet.lock() {
                    Ok(_) => {},
                    Err(e) => {
                        let err = format!("ERR: {}", e);
                        error!("{}", err);
                        return Err(e.to_string());
                    }
                }
            }
        }        

        let mut file_buffer = BufWriter::with_capacity(
            1_000_000, // 1 MB write buffer
            File::create(self.config.get_wallet_path()).unwrap());
        
        match self.wallet.write().unwrap().write(&mut file_buffer) {
            Ok(_) => Ok(()),
            Err(e) => {
                let err = format!("ERR: {}", e);
                error!("{}", err);
                Err(e.to_string())
            }
        }
    }

    pub fn get_server_uri(&self) -> http::Uri {
        self.config.server.clone()
    }

    pub fn do_info(&self) -> String {
        match get_info(self.get_server_uri(), self.config.no_cert_verification) {
            Ok(i) => {
                let o = object!{
                    "version" => i.version,
                    "vendor" => i.vendor,
                    "taddr_support" => i.taddr_support,
                    "chain_name" => i.chain_name,
                    "sapling_activation_height" => i.sapling_activation_height,
                    "consensus_branch_id" => i.consensus_branch_id,
                    "latest_block_height" => i.block_height
                };
                o.pretty(2)
            },
            Err(e) => e
        }
    }

    pub fn do_seed_phrase(&self) -> Result<JsonValue, &str> {
        if !self.wallet.read().unwrap().is_unlocked_for_spending() {
            error!("Wallet is locked");
            return Err("Wallet is locked");
        }

        let wallet = self.wallet.read().unwrap();
        Ok(object!{
            "seed"     => wallet.get_seed_phrase(),
            "birthday" => wallet.get_birthday()
        })
    }

    // Return a list of all notes, spent and unspent
    pub fn do_list_notes(&self, all_notes: bool) -> JsonValue {
        let mut unspent_notes: Vec<JsonValue> = vec![];
        let mut spent_notes  : Vec<JsonValue> = vec![];
        let mut pending_notes: Vec<JsonValue> = vec![];

        {
            // Collect Sapling notes
            let wallet = self.wallet.read().unwrap();
            wallet.txs.read().unwrap().iter()
                .flat_map( |(txid, wtx)| {
                    wtx.notes.iter().filter_map(move |nd| 
                        if !all_notes && nd.spent.is_some() {
                            None
                        } else {
                            Some(object!{
                                "created_in_block"   => wtx.block,
                                "datetime"           => wtx.datetime,
                                "created_in_txid"    => format!("{}", txid),
                                "value"              => nd.note.value,
                                "is_change"          => nd.is_change,
                                "address"            => LightWallet::note_address(self.config.hrp_sapling_address(), nd),
                                "spent"              => nd.spent.map(|spent_txid| format!("{}", spent_txid)),
                                "unconfirmed_spent"  => nd.unconfirmed_spent.map(|spent_txid| format!("{}", spent_txid)),
                            })
                        }
                    )
                })
                .for_each( |note| {
                    if note["spent"].is_null() && note["unconfirmed_spent"].is_null() {
                        unspent_notes.push(note);
                    } else if !note["spent"].is_null() {
                        spent_notes.push(note);
                    } else {
                        pending_notes.push(note);
                    }
                });
        }
        
        let mut unspent_utxos: Vec<JsonValue> = vec![];
        let mut spent_utxos  : Vec<JsonValue> = vec![];
        let mut pending_utxos: Vec<JsonValue> = vec![];
        
        {
            let wallet = self.wallet.read().unwrap();
            wallet.txs.read().unwrap().iter()
                .flat_map( |(txid, wtx)| {
                    wtx.utxos.iter().filter_map(move |utxo| 
                        if !all_notes && utxo.spent.is_some() {
                            None
                        } else {
                            Some(object!{
                                "created_in_block"   => wtx.block,
                                "datetime"           => wtx.datetime,
                                "created_in_txid"    => format!("{}", txid),
                                "value"              => utxo.value,
                                "scriptkey"          => hex::encode(utxo.script.clone()),
                                "is_change"          => false, // TODO: Identify notes as change if we send change to taddrs
                                "address"            => utxo.address.clone(),
                                "spent"              => utxo.spent.map(|spent_txid| format!("{}", spent_txid)),
                                "unconfirmed_spent"  => utxo.unconfirmed_spent.map(|spent_txid| format!("{}", spent_txid)),
                            })
                        }
                    )
                })
                .for_each( |utxo| {
                    if utxo["spent"].is_null() && utxo["unconfirmed_spent"].is_null() {
                        unspent_utxos.push(utxo);
                    } else if !utxo["spent"].is_null() {
                        spent_utxos.push(utxo);
                    } else {
                        pending_utxos.push(utxo);
                    }
                });
        }

        let mut res = object!{
            "unspent_notes" => unspent_notes,
            "pending_notes" => pending_notes,
            "utxos"         => unspent_utxos,
            "pending_utxos" => pending_utxos,
        };

        if all_notes {
            res["spent_notes"] = JsonValue::Array(spent_notes);
            res["spent_utxos"] = JsonValue::Array(spent_utxos);
        }

        res
    }

    pub fn do_encryption_status(&self) -> JsonValue {
        let wallet = self.wallet.read().unwrap();
        object!{
            "encrypted" => wallet.is_encrypted(),
            "locked"    => !wallet.is_unlocked_for_spending()
        }
    }

    pub fn do_list_transactions(&self) -> JsonValue {
        let wallet = self.wallet.read().unwrap();

        // Create a list of TransactionItems from wallet txns
        let mut tx_list = wallet.txs.read().unwrap().iter()
            .flat_map(| (_k, v) | {
                let mut txns: Vec<JsonValue> = vec![];

                if v.total_shielded_value_spent > 0 {
                    // If money was spent, create a transaction. For this, we'll subtract
                    // all the change notes. TODO: Add transparent change here to subtract it also
                    let total_change: u64 = v.notes.iter()
                        .filter( |nd| nd.is_change )
                        .map( |nd| nd.note.value )
                        .sum();

                    // TODO: What happens if change is > than sent ?

                    // Collect outgoing metadata
                    let outgoing_json = v.outgoing_metadata.iter()
                        .map(|om| 
                            object!{
                                "address" => om.address.clone(),
                                "value"   => om.value,
                                "memo"    => LightWallet::memo_str(&Some(om.memo.clone())),
                        })
                        .collect::<Vec<JsonValue>>();                    

                    txns.push(object! {
                        "block_height" => v.block,
                        "datetime"     => v.datetime,
                        "txid"         => format!("{}", v.txid),
                        "amount"       => total_change as i64 
                                            - v.total_shielded_value_spent as i64 
                                            - v.total_transparent_value_spent as i64,
                        "outgoing_metadata" => outgoing_json,
                    });
                } 

                // For each sapling note that is not a change, add a Tx.
                txns.extend(v.notes.iter()
                    .filter( |nd| !nd.is_change )
                    .map ( |nd| 
                        object! {
                            "block_height" => v.block,
                            "datetime"     => v.datetime,
                            "txid"         => format!("{}", v.txid),
                            "amount"       => nd.note.value as i64,
                            "address"      => LightWallet::note_address(self.config.hrp_sapling_address(), nd),
                            "memo"         => LightWallet::memo_str(&nd.memo),
                    })
                );

                // Get the total transparent received
                let total_transparent_received = v.utxos.iter().map(|u| u.value).sum::<u64>();
                if total_transparent_received > v.total_transparent_value_spent {
                    // Create an input transaction for the transparent value as well.
                    txns.push(object!{
                        "block_height" => v.block,
                        "datetime"     => v.datetime,
                        "txid"         => format!("{}", v.txid),
                        "amount"       => total_transparent_received as i64 - v.total_transparent_value_spent as i64,
                        "address"      => v.utxos.iter().map(|u| u.address.clone()).collect::<Vec<String>>().join(","),
                        "memo"         => None::<String>
                    })
                }

                txns
            })
            .collect::<Vec<JsonValue>>();

        // Add in all mempool txns
        tx_list.extend(wallet.mempool_txs.read().unwrap().iter().map( |(_, wtx)| {
            use zcash_primitives::transaction::components::amount::DEFAULT_FEE;
            use std::convert::TryInto;
            
            let amount: u64 = wtx.outgoing_metadata.iter().map(|om| om.value).sum::<u64>();
            let fee: u64 = DEFAULT_FEE.try_into().unwrap();

            // Collect outgoing metadata
            let outgoing_json = wtx.outgoing_metadata.iter()
                .map(|om| 
                    object!{
                        "address" => om.address.clone(),
                        "value"   => om.value,
                        "memo"    => LightWallet::memo_str(&Some(om.memo.clone())),
                }).collect::<Vec<JsonValue>>();                    

            object! {
                "block_height" => wtx.block,
                "datetime"     => wtx.datetime,
                "txid"         => format!("{}", wtx.txid),
                "amount"       => -1 * (fee + amount) as i64,
                "unconfirmed"  => true,
                "outgoing_metadata" => outgoing_json,
            }
        }));

        tx_list.sort_by( |a, b| if a["block_height"] == b["block_height"] {
                                    a["txid"].as_str().cmp(&b["txid"].as_str())
                                } else {
                                    a["block_height"].as_i32().cmp(&b["block_height"].as_i32())
                                }
        );

        JsonValue::Array(tx_list)
    }

    /// Create a new address, deriving it from the seed.
    pub fn do_new_address(&self, addr_type: &str) -> Result<JsonValue, String> {
        if !self.wallet.read().unwrap().is_unlocked_for_spending() {
            error!("Wallet is locked");
            return Err("Wallet is locked".to_string());
        }

        let wallet = self.wallet.write().unwrap();

        let new_address = match addr_type {
            "z" => wallet.add_zaddr(),
            "t" => wallet.add_taddr(),
            _   => {
                let e = format!("Unrecognized address type: {}", addr_type);
                error!("{}", e);
                return Err(e);
            }
        };

        Ok(array![new_address])
    }

    pub fn clear_state(&self) {
        // First, clear the state from the wallet
        self.wallet.read().unwrap().clear_blocks();

        // Then set the initial block
        self.set_wallet_initial_state(self.wallet.read().unwrap().get_birthday());
        info!("Cleared wallet state");        
    }

    pub fn do_rescan(&self) -> Result<JsonValue, String> {
        if !self.wallet.read().unwrap().is_unlocked_for_spending() {
            warn!("Wallet is locked, new HD addresses won't be added!");
        }
        
        info!("Rescan starting");
        
        self.clear_state();

        // Then, do a sync, which will force a full rescan from the initial state
        let response = self.do_sync(true);
        info!("Rescan finished");

        response
    }

    /// Return the syncing status of the wallet
    pub fn do_scan_status(&self) -> WalletStatus {
        self.sync_status.read().unwrap().clone()
    }

    pub fn do_sync(&self, print_updates: bool) -> Result<JsonValue, String> {
        // We can only do one sync at a time because we sync blocks in serial order
        // If we allow multiple syncs, they'll all get jumbled up.
        let _lock = self.sync_lock.lock().unwrap();

        // Sync is 3 parts
        // 1. Get the latest block
        // 2. Get all the blocks that we don't have
        // 3. Find all new Txns that don't have the full Tx, and get them as full transactions 
        //    and scan them, mainly to get the memos
        let mut last_scanned_height = self.wallet.read().unwrap().last_scanned_height() as u64;

        // This will hold the latest block fetched from the RPC
        let latest_block_height = Arc::new(AtomicU64::new(0));
        let lbh = latest_block_height.clone();
        fetch_latest_block(&self.get_server_uri(), self.config.no_cert_verification, 
            move |block: BlockId| {
                lbh.store(block.height, Ordering::SeqCst);
            });
        let latest_block = latest_block_height.load(Ordering::SeqCst);
       

        if latest_block < last_scanned_height {
            let w = format!("Server's latest block({}) is behind ours({})", latest_block, last_scanned_height);
            warn!("{}", w);
            return Err(w);
        }

        info!("Latest block is {}", latest_block);

        // Get the end height to scan to.
        let mut end_height = std::cmp::min(last_scanned_height + 1000, latest_block);

        // If there's nothing to scan, just return
        if last_scanned_height == latest_block {
            info!("Nothing to sync, returning");
            return Ok(object!{ "result" => "success" })
        }

        {
            let mut status = self.sync_status.write().unwrap();
            status.is_syncing = true;
            status.synced_blocks = last_scanned_height;
            status.total_blocks = latest_block;
        }

        // Count how many bytes we've downloaded
        let bytes_downloaded = Arc::new(AtomicUsize::new(0));

        let mut total_reorg = 0;

        // Collect all txns in blocks that we have a tx in. We'll fetch all these
        // txs along with our own, so that the server doesn't learn which ones
        // belong to us.
        let all_new_txs = Arc::new(RwLock::new(vec![]));

        // Fetch CompactBlocks in increments
        loop {
            // Collect all block times, because we'll need to update transparent tx
            // datetime via the block height timestamp
            let block_times = Arc::new(RwLock::new(HashMap::new()));

            let local_light_wallet = self.wallet.clone();
            let local_bytes_downloaded = bytes_downloaded.clone();

            let start_height = last_scanned_height + 1;
            info!("Start height is {}", start_height);

            // Show updates only if we're syncing a lot of blocks
            if print_updates && (latest_block - start_height) > 100 {
                print!("Syncing {}/{}\r", start_height, latest_block);
                io::stdout().flush().ok().expect("Could not flush stdout");
            }

            {
                let mut status = self.sync_status.write().unwrap();
                status.is_syncing = true;
                status.synced_blocks = start_height;
                status.total_blocks = latest_block;
            }

            // Fetch compact blocks
            info!("Fetching blocks {}-{}", start_height, end_height);

            let all_txs = all_new_txs.clone();
            let block_times_inner = block_times.clone();

            let last_invalid_height = Arc::new(AtomicI32::new(0));
            let last_invalid_height_inner = last_invalid_height.clone();
            fetch_blocks(&self.get_server_uri(), start_height, end_height, self.config.no_cert_verification,
                move |encoded_block: &[u8], height: u64| {
                    // Process the block only if there were no previous errors
                    if last_invalid_height_inner.load(Ordering::SeqCst) > 0 {
                        return;
                    }

                    // Parse the block and save it's time. We'll use this timestamp for 
                    // transactions in this block that might belong to us.
                    let block: Result<zcash_client_backend::proto::compact_formats::CompactBlock, _>
                                        = parse_from_bytes(encoded_block);
                    match block {
                        Ok(b) => {
                            block_times_inner.write().unwrap().insert(b.height, b.time);
                        },
                        Err(_) => {}
                    }

                    match local_light_wallet.read().unwrap().scan_block(encoded_block) {
                        Ok(block_txns) => {
                            // Add to global tx list
                            all_txs.write().unwrap().extend_from_slice(&block_txns.iter().map(|txid| (txid.clone(), height as i32)).collect::<Vec<_>>()[..]);
                        },
                        Err(invalid_height) => {
                            // Block at this height seems to be invalid, so invalidate up till that point
                            last_invalid_height_inner.store(invalid_height, Ordering::SeqCst);
                        }
                    };

                    local_bytes_downloaded.fetch_add(encoded_block.len(), Ordering::SeqCst);
            });

            // Check if there was any invalid block, which means we might have to do a reorg
            let invalid_height = last_invalid_height.load(Ordering::SeqCst);
            if invalid_height > 0 {
                total_reorg += self.wallet.read().unwrap().invalidate_block(invalid_height);

                warn!("Invalidated block at height {}. Total reorg is now {}", invalid_height, total_reorg);
            }

            // Make sure we're not re-orging too much!
            if total_reorg > (crate::lightwallet::MAX_REORG - 1) as u64 {
                error!("Reorg has now exceeded {} blocks!", crate::lightwallet::MAX_REORG);
                return Err(format!("Reorg has exceeded {} blocks. Aborting.", crate::lightwallet::MAX_REORG));
            } 
            
            if invalid_height > 0 {
                // Reset the scanning heights
                last_scanned_height = (invalid_height - 1) as u64;
                end_height = std::cmp::min(last_scanned_height + 1000, latest_block);

                warn!("Reorg: reset scanning from {} to {}", last_scanned_height, end_height);

                continue;
            }

            // If it got here, that means the blocks are scanning properly now. 
            // So, reset the total_reorg
            total_reorg = 0;

            // We'll also fetch all the txids that our transparent addresses are involved with
            {
                // Copy over addresses so as to not lock up the wallet, which we'll use inside the callback below. 
                let addresses = self.wallet.read().unwrap()
                                    .taddresses.read().unwrap().iter().map(|a| a.clone())
                                    .collect::<Vec<String>>();
                for address in addresses {
                    let wallet = self.wallet.clone();
                    let block_times_inner = block_times.clone();

                    fetch_transparent_txids(&self.get_server_uri(), address, start_height, end_height, self.config.no_cert_verification,
                        move |tx_bytes: &[u8], height: u64| {
                            let tx = Transaction::read(tx_bytes).unwrap();

                            // Scan this Tx for transparent inputs and outputs
                            let datetime = block_times_inner.read().unwrap().get(&height).map(|v| *v).unwrap_or(0);
                            wallet.read().unwrap().scan_full_tx(&tx, height as i32, datetime as u64); 
                        }
                    );
                }
            }           
            
            // Do block height accounting
            last_scanned_height = end_height;
            end_height = last_scanned_height + 1000;

            if last_scanned_height >= latest_block {
                break;
            } else if end_height > latest_block {
                end_height = latest_block;
            }
        }

        if print_updates{
            println!(""); // New line to finish up the updates
        }
        
        info!("Synced to {}, Downloaded {} kB", latest_block, bytes_downloaded.load(Ordering::SeqCst) / 1024);
        {
            let mut status = self.sync_status.write().unwrap();
            status.is_syncing = false;
            status.synced_blocks = latest_block;
            status.total_blocks = latest_block;
        }

        // Get the Raw transaction for all the wallet transactions

        // We need to first copy over the Txids from the wallet struct, because
        // we need to free the read lock from here (Because we'll self.wallet.txs later)
        let mut txids_to_fetch: Vec<(TxId, i32)> = self.wallet.read().unwrap().txs.read().unwrap().values()
                                                        .filter(|wtx| wtx.full_tx_scanned == false)
                                                        .map(|wtx| (wtx.txid.clone(), wtx.block))
                                                        .collect::<Vec<(TxId, i32)>>();

        info!("Fetching {} new txids, total {} with decoy", txids_to_fetch.len(), all_new_txs.read().unwrap().len());
        txids_to_fetch.extend_from_slice(&all_new_txs.read().unwrap()[..]);
        txids_to_fetch.sort();
        txids_to_fetch.dedup();

        let mut rng = OsRng;        
        txids_to_fetch.shuffle(&mut rng);

        // And go and fetch the txids, getting the full transaction, so we can 
        // read the memos
        for (txid, height) in txids_to_fetch {
            let light_wallet_clone = self.wallet.clone();
            info!("Fetching full Tx: {}", txid);

            fetch_full_tx(&self.get_server_uri(), txid, self.config.no_cert_verification, move |tx_bytes: &[u8] | {
                let tx = Transaction::read(tx_bytes).unwrap();

                light_wallet_clone.read().unwrap().scan_full_tx(&tx, height, 0);
            });
        };

        Ok(object!{
            "result" => "success",
            "latest_block" => latest_block,
            "downloaded_bytes" => bytes_downloaded.load(Ordering::SeqCst)
        })
    }

    pub fn do_send(&self, addrs: Vec<(&str, u64, Option<String>)>) -> Result<String, String> {
        if !self.wallet.read().unwrap().is_unlocked_for_spending() {
            error!("Wallet is locked");
            return Err("Wallet is locked".to_string());
        }

        info!("Creating transaction");

        let rawtx = self.wallet.write().unwrap().send_to_address(
            u32::from_str_radix(&self.config.consensus_branch_id, 16).unwrap(), 
            &self.sapling_spend, &self.sapling_output,
            addrs
        );
        
        match rawtx {
            Ok(txbytes)   => broadcast_raw_tx(&self.get_server_uri(), self.config.no_cert_verification, txbytes),
            Err(e)        => Err(format!("Error: No Tx to broadcast. Error was: {}", e))
        }
    }
}

#[cfg(test)]
pub mod tests {
    use lazy_static::lazy_static;
    use tempdir::TempDir;
    use super::{LightClient, LightClientConfig};

    lazy_static!{
        static ref TEST_SEED: String = "youth strong sweet gorilla hammer unhappy congress stamp left stereo riot salute road tag clean toilet artefact fork certain leopard entire civil degree wonder".to_string();
    }

    #[test]
    pub fn test_encrypt_decrypt() {
        let lc = super::LightClient::unconnected(TEST_SEED.to_string(), None).unwrap();

        assert!(!lc.do_export(None).is_err());
        assert!(!lc.do_new_address("z").is_err());
        assert!(!lc.do_new_address("t").is_err());
        assert_eq!(lc.do_seed_phrase().unwrap()["seed"], TEST_SEED.to_string());

        // Encrypt and Lock the wallet
        lc.wallet.write().unwrap().encrypt("password".to_string()).unwrap();
        assert!(lc.do_export(None).is_err());
        assert!(lc.do_seed_phrase().is_err());
        assert!(lc.do_new_address("t").is_err());
        assert!(lc.do_new_address("z").is_err());
        assert!(lc.do_send(vec![("z", 0, None)]).is_err());

        // Do a unlock, and make sure it all works now
        lc.wallet.write().unwrap().unlock("password".to_string()).unwrap();
        assert!(!lc.do_export(None).is_err());
        assert!(!lc.do_seed_phrase().is_err());
        assert!(!lc.do_new_address("t").is_err());
        assert!(!lc.do_new_address("z").is_err());
    }

    #[test]
    pub fn test_addresses() {
        let lc = super::LightClient::unconnected(TEST_SEED.to_string(), None).unwrap();

        // Add new z and t addresses
            
        let taddr1 = lc.do_new_address("t").unwrap()[0].as_str().unwrap().to_string();
        let taddr2 = lc.do_new_address("t").unwrap()[0].as_str().unwrap().to_string();        
        let zaddr1 = lc.do_new_address("z").unwrap()[0].as_str().unwrap().to_string();
        let zaddr2 = lc.do_new_address("z").unwrap()[0].as_str().unwrap().to_string();
        
        let addresses = lc.do_address();
        assert_eq!(addresses["z_addresses"].len(), 3);
        assert_eq!(addresses["z_addresses"][1], zaddr1);
        assert_eq!(addresses["z_addresses"][2], zaddr2);

        assert_eq!(addresses["t_addresses"].len(), 3);
        assert_eq!(addresses["t_addresses"][1], taddr1);
        assert_eq!(addresses["t_addresses"][2], taddr2);
    }

    #[test]
    pub fn test_wallet_creation() {
        // Create a new tmp director
        {
            let tmp = TempDir::new("lctest").unwrap();
            let dir_name = tmp.path().to_str().map(|s| s.to_string());

            // A lightclient to a new, empty directory works.
            let config = LightClientConfig::create_unconnected("test".to_string(), dir_name);
            let lc = LightClient::new(&config, 0).unwrap();
            let seed = lc.do_seed_phrase().unwrap()["seed"].as_str().unwrap().to_string();
            lc.do_save().unwrap();

            // Doing another new will fail, because the wallet file now already exists
            assert!(LightClient::new(&config, 0).is_err());

            // new_from_phrase will not work either, again, because wallet file exists
            assert!(LightClient::new_from_phrase(TEST_SEED.to_string(), &config, 0).is_err());

            // Creating a lightclient to the same dir without a seed should re-read the same wallet
            // file and therefore the same seed phrase
            let lc2 = LightClient::read_from_disk(&config).unwrap();
            assert_eq!(seed, lc2.do_seed_phrase().unwrap()["seed"].as_str().unwrap().to_string());
        }

        // Now, get a new directory, and try to read from phrase
        {
            let tmp = TempDir::new("lctest").unwrap();
            let dir_name = tmp.path().to_str().map(|s| s.to_string());

            let config = LightClientConfig::create_unconnected("test".to_string(), dir_name);

            // read_from_disk will fail, because the dir doesn't exist
            assert!(LightClient::read_from_disk(&config).is_err());

            // New from phrase should work becase a file doesn't exist already
            let lc = LightClient::new_from_phrase(TEST_SEED.to_string(), &config, 0).unwrap();
            assert_eq!(TEST_SEED.to_string(), lc.do_seed_phrase().unwrap()["seed"].as_str().unwrap().to_string());
            lc.do_save().unwrap();

            // Now a new will fail because wallet exists
            assert!(LightClient::new(&config, 0).is_err());
        }
    }

    #[test]
    pub fn test_recover_seed() {
        // Create a new tmp director
        {
            let tmp = TempDir::new("lctest").unwrap();
            let dir_name = tmp.path().to_str().map(|s| s.to_string());

            // A lightclient to a new, empty directory works.
            let config = LightClientConfig::create_unconnected("test".to_string(), dir_name);
            let lc = LightClient::new(&config, 0).unwrap();
            let seed = lc.do_seed_phrase().unwrap()["seed"].as_str().unwrap().to_string();
            lc.do_save().unwrap();

            assert_eq!(seed, LightClient::attempt_recover_seed(&config).unwrap());

            // Now encrypt and save the file
            lc.wallet.write().unwrap().encrypt("password".to_string()).unwrap();
            lc.do_save().unwrap();

            assert!(LightClient::attempt_recover_seed(&config).is_err());
        }
    }

}<|MERGE_RESOLUTION|>--- conflicted
+++ resolved
@@ -115,11 +115,7 @@
     pub fn get_log_config(&self) -> io::Result<Config> {
         let window_size = 3; // log0, log1, log2
         let fixed_window_roller =
-<<<<<<< HEAD
             FixedWindowRoller::builder().build("lite_debug_log{}",window_size).unwrap();
-=======
-            FixedWindowRoller::builder().build("zecwallet-light-wallet-log{}",window_size).unwrap();
->>>>>>> 4f946da7
         let size_limit = 5 * 1024 * 1024; // 5MB as max log file size to roll
         let size_trigger = SizeTrigger::new(size_limit);
         let compound_policy = CompoundPolicy::new(Box::new(size_trigger),Box::new(fixed_window_roller));
